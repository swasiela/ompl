/*********************************************************************
* Software License Agreement (BSD License)
*
*  Copyright (c) 2011, Rice University
*  All rights reserved.
*
*  Redistribution and use in source and binary forms, with or without
*  modification, are permitted provided that the following conditions
*  are met:
*
*   * Redistributions of source code must retain the above copyright
*     notice, this list of conditions and the following disclaimer.
*   * Redistributions in binary form must reproduce the above
*     copyright notice, this list of conditions and the following
*     disclaimer in the documentation and/or other materials provided
*     with the distribution.
*   * Neither the name of the Rice University nor the names of its
*     contributors may be used to endorse or promote products derived
*     from this software without specific prior written permission.
*
*  THIS SOFTWARE IS PROVIDED BY THE COPYRIGHT HOLDERS AND CONTRIBUTORS
*  "AS IS" AND ANY EXPRESS OR IMPLIED WARRANTIES, INCLUDING, BUT NOT
*  LIMITED TO, THE IMPLIED WARRANTIES OF MERCHANTABILITY AND FITNESS
*  FOR A PARTICULAR PURPOSE ARE DISCLAIMED. IN NO EVENT SHALL THE
*  COPYRIGHT OWNER OR CONTRIBUTORS BE LIABLE FOR ANY DIRECT, INDIRECT,
*  INCIDENTAL, SPECIAL, EXEMPLARY, OR CONSEQUENTIAL DAMAGES (INCLUDING,
*  BUT NOT LIMITED TO, PROCUREMENT OF SUBSTITUTE GOODS OR SERVICES;
*  LOSS OF USE, DATA, OR PROFITS; OR BUSINESS INTERRUPTION) HOWEVER
*  CAUSED AND ON ANY THEORY OF LIABILITY, WHETHER IN CONTRACT, STRICT
*  LIABILITY, OR TORT (INCLUDING NEGLIGENCE OR OTHERWISE) ARISING IN
*  ANY WAY OUT OF THE USE OF THIS SOFTWARE, EVEN IF ADVISED OF THE
*  POSSIBILITY OF SUCH DAMAGE.
*********************************************************************/

/* Authors: Alejandro Perez, Sertac Karaman, Ryan Luna, Luis G. Torres, Ioan Sucan */

#include "ompl/geometric/planners/rrt/RRTstar.h"
#include "ompl/base/goals/GoalSampleableRegion.h"
#include "ompl/tools/config/SelfConfig.h"
#include "ompl/base/objectives/PathLengthOptimizationObjective.h"
#include <algorithm>
#include <limits>
#include <map>
#include <boost/math/constants/constants.hpp>

ompl::geometric::RRTstar::RRTstar(const base::SpaceInformationPtr &si) : base::Planner(si, "RRTstar")
{
    specs_.approximateSolutions = true;
    specs_.optimizingPaths = true;

    goalBias_ = 0.05;
    maxDistance_ = 0.0;
    delayCC_ = true;
    lastGoalMotion_ = NULL;

    iterations_ = 0;
    collisionChecks_ = 0;
    bestCost_ = base::Cost(std::numeric_limits<double>::quiet_NaN());

    Planner::declareParam<double>("range", this, &RRTstar::setRange, &RRTstar::getRange, "0.:1.:10000.");
    Planner::declareParam<double>("goal_bias", this, &RRTstar::setGoalBias, &RRTstar::getGoalBias, "0.:.05:1.");
    Planner::declareParam<bool>("delay_collision_checking", this, &RRTstar::setDelayCC, &RRTstar::getDelayCC, "0,1");

    addPlannerProgressProperty("iterations INTEGER",
                               boost::bind(&RRTstar::getIterationCount, this));
    addPlannerProgressProperty("collision checks INTEGER",
                               boost::bind(&RRTstar::getCollisionCheckCount, this));
    addPlannerProgressProperty("best cost REAL",
                               boost::bind(&RRTstar::getBestCost, this));
}

ompl::geometric::RRTstar::~RRTstar(void)
{
    freeMemory();
}

void ompl::geometric::RRTstar::setup(void)
{
    Planner::setup();
    tools::SelfConfig sc(si_, getName());
    sc.configurePlannerRange(maxDistance_);

    if (!nn_)
        nn_.reset(tools::SelfConfig::getDefaultNearestNeighbors<Motion*>(si_->getStateSpace()));
    nn_->setDistanceFunction(boost::bind(&RRTstar::distanceFunction, this, _1, _2));


    // Setup optimization objective
    //
    // If no optimization objective was specified, then default to
    // optimizing path length as computed by the distance() function
    // in the state space.
    if (pdef_->hasOptimizationObjective())
        opt_ = pdef_->getOptimizationObjective();
    else
    {
        OMPL_INFORM("%s: No optimization objective specified. Defaulting to optimizing path length for the allowed planning time.", getName().c_str());
        opt_.reset(new base::PathLengthOptimizationObjective(si_));
    }
}

void ompl::geometric::RRTstar::clear(void)
{
    Planner::clear();
    sampler_.reset();
    freeMemory();
    if (nn_)
        nn_->clear();

    lastGoalMotion_ = NULL;
    goalMotions_.clear();

    iterations_ = 0;
    collisionChecks_ = 0;
    bestCost_ = base::Cost(std::numeric_limits<double>::quiet_NaN());

}

ompl::base::PlannerStatus ompl::geometric::RRTstar::solve(const base::PlannerTerminationCondition &ptc)
{
    checkValidity();
    base::Goal                  *goal   = pdef_->getGoal().get();
    base::GoalSampleableRegion  *goal_s = dynamic_cast<base::GoalSampleableRegion*>(goal);

    bool symDist = si_->getStateSpace()->hasSymmetricDistance();
    bool symInterp = si_->getStateSpace()->hasSymmetricInterpolate();
    bool symCost = opt_->isSymmetric();

    while (const base::State *st = pis_.nextStart())
    {
        Motion *motion = new Motion(si_);
        si_->copyState(motion->state, st);
        motion->cost = opt_->identityCost();
        nn_->add(motion);
    }

    if (nn_->size() == 0)
    {
        OMPL_ERROR("%s: There are no valid initial states!", getName().c_str());
        return base::PlannerStatus::INVALID_START;
    }

    if (!sampler_)
        sampler_ = si_->allocStateSampler();

    OMPL_INFORM("%s: Starting with %u states", getName().c_str(), nn_->size());

    Motion *solution       = lastGoalMotion_;

    // \TODO Make this variable unnecessary, or at least have it
    // persist across solve runs
    base::Cost bestCost    = opt_->infiniteCost();

    Motion *approximation  = NULL;
    double approximatedist = std::numeric_limits<double>::infinity();
    bool sufficientlyShort = false;

    Motion *rmotion        = new Motion(si_);
    base::State *rstate    = rmotion->state;
    base::State *xstate    = si_->allocState();

    // e+e/d.  K-nearest RRT*
    double k_rrg           = boost::math::constants::e<double>() + (boost::math::constants::e<double>()/(double)si_->getStateSpace()->getDimension());

    std::vector<Motion*>       nbh;

    std::vector<base::Cost>    costs;
    std::vector<base::Cost>    incCosts;
    std::vector<std::size_t>   sortedCostIndices;

    std::vector<int>           valid;
    unsigned int               rewireTest = 0;
    unsigned int               statesGenerated = 0;

    if (solution)
        OMPL_INFORM("%s: Starting with existing solution of cost %.5f", getName().c_str(), solution->cost.v);
    OMPL_INFORM("%s: Initial k-nearest value of %u", getName().c_str(), (unsigned int)std::ceil(k_rrg * log((double)(nn_->size()+1))));


    // our functor for sorting nearest neighbors
    CostIndexCompare compareFn(costs, *opt_);

    while (ptc == false)
    {
        iterations_++;
        // sample random state (with goal biasing)
        // Goal samples are only sampled until maxSampleCount() goals are in the tree, to prohibit duplicate goal states.
        if (goal_s && goalMotions_.size() < goal_s->maxSampleCount() && rng_.uniform01() < goalBias_ && goal_s->canSample())
            goal_s->sampleGoal(rstate);
        else
            sampler_->sampleUniform(rstate);

        // find closest state in the tree
        Motion *nmotion = nn_->nearest(rmotion);

        base::State *dstate = rstate;

        // find state to add to the tree
        double d = si_->distance(nmotion->state, rstate);
        if (d > maxDistance_)
        {
            si_->getStateSpace()->interpolate(nmotion->state, rstate, maxDistance_ / d, xstate);
            dstate = xstate;
        }

        // Check if the motion between the nearest state and the state to add is valid
        ++collisionChecks_;
        if (si_->checkMotion(nmotion->state, dstate))
        {
            // create a motion
            Motion *motion = new Motion(si_);
            si_->copyState(motion->state, dstate);
            motion->parent = nmotion;

            // This sounds crazy but for asymmetric distance functions this is necessary
            // For this case, it has to be FROM every other point TO our new point
            // NOTE THE ORDER OF THE boost::bind PARAMETERS
            if (!symDist)
                nn_->setDistanceFunction(boost::bind(&RRTstar::distanceFunction, this, _1, _2));

            // Find nearby neighbors of the new motion - k-nearest RRT*
            unsigned int k = std::ceil(k_rrg * log((double)(nn_->size()+1)));
            nn_->nearestK(motion, k, nbh);
            rewireTest += nbh.size();
            statesGenerated++;

            // cache for distance computations
<<<<<<< HEAD
	    //
	    // Our cost caches only increase in size, so they're only
	    // resized if they can't fit the current neighborhood
	    if (costs.size() < nbh.size())
	    {
		costs.resize(nbh.size());
		incCosts.resize(nbh.size());
		sortedCostIndices.resize(nbh.size());
	    }
=======
            //
            // Our cost caches only increase in size, so they're only
            // resized if they can't fit the current neighborhood
            if (costs.size() < nbh.size())
            {
                std::size_t prevSize = costs.size();
                costs.resize(nbh.size());
                incCosts.resize(nbh.size());
                sortedCostIndices.resize(nbh.size());
            }
>>>>>>> 970f0acc

            // cache for motion validity (only useful in a symmetric space)
            //
            // Our validity caches only increase in size, so they're
            // only resized if they can't fit the current neighborhood
            if (symDist && symInterp)
            {
                if (valid.size() < nbh.size())
                    valid.resize(nbh.size());
                std::fill(valid.begin(), valid.begin()+nbh.size(), 0);
            }

            // Finding the nearest neighbor to connect to
            // By default, neighborhood states are sorted by cost, and collision checking
            // is performed in increasing order of cost
            if (delayCC_)
            {
                // calculate all costs and distances
                for (std::size_t i = 0 ; i < nbh.size(); ++i)
                {
                    incCosts[i] = opt_->motionCost(nbh[i]->state, motion->state);
                    costs[i] = opt_->combineCosts(nbh[i]->cost, incCosts[i]);
                }

                // sort the nodes
                //
                // we're using index-value pairs so that we can get at
                // original, unsorted indices
                for (std::size_t i = 0; i < nbh.size(); ++i)
                    sortedCostIndices[i] = i;
                std::sort(sortedCostIndices.begin(), sortedCostIndices.begin()+nbh.size(),
                          compareFn);

                // collision check until a valid motion is found
                for (std::vector<std::size_t>::const_iterator i = sortedCostIndices.begin();
                     i != sortedCostIndices.begin()+nbh.size();
                     ++i)
                {
                    if (nbh[*i] != nmotion)
                        ++collisionChecks_;
                    if (nbh[*i] == nmotion || si_->checkMotion(nbh[*i]->state, motion->state))
                    {
                        motion->incCost = incCosts[*i];
                        motion->cost = costs[*i];
                        motion->parent = nbh[*i];
                        if (symDist && symInterp)
                            valid[*i] = 1;
                        break;
                    }
                    else if (symDist && symInterp)
                        valid[*i] = -1;
                }
            }
            else // if not delayCC
            {
                motion->incCost = opt_->motionCost(nmotion->state, motion->state);
                motion->cost = opt_->combineCosts(nmotion->cost, motion->incCost);
                // find which one we connect the new state to
                for (std::size_t i = 0 ; i < nbh.size(); ++i)
                {
                    if (nbh[i] != nmotion)
                    {
                        incCosts[i] = opt_->motionCost(nbh[i]->state, motion->state);
                        costs[i] = opt_->combineCosts(nbh[i]->cost, incCosts[i]);
                        if (opt_->isCostBetterThan(costs[i], motion->cost))
                        {
                            ++collisionChecks_;
                            if (si_->checkMotion(nbh[i]->state, motion->state))
                            {
                                motion->incCost = incCosts[i];
                                motion->cost = costs[i];
                                motion->parent = nbh[i];
                                if (symDist && symInterp)
                                    valid[i] = 1;
                            }
                            else if (symDist && symInterp)
                                valid[i] = -1;
                        }
                    }
                    else
                    {
                        incCosts[i] = motion->incCost;
                        costs[i] = motion->cost;
                        if (symDist && symInterp)
                            valid[i] = 1;
                    }
                }
            }

            // add motion to the tree
            nn_->add(motion);
            motion->parent->children.push_back(motion);

            bool checkForSolution = false;
            // rewire tree if needed
            //
            // This sounds crazy but for asymmetric distance functions this is necessary
            // For this case, it has to be FROM our new point TO each other point
            // NOTE THE ORDER OF THE boost::bind PARAMETERS
            if (!symDist)
            {
                nn_->setDistanceFunction(boost::bind(&RRTstar::distanceFunction, this, _2, _1));
                nn_->nearestK(motion, k, nbh);
                rewireTest += nbh.size();
            }

            for (std::size_t i = 0; i < nbh.size(); ++i)
            {
                if (nbh[i] != motion->parent)
                {
                    base::Cost nbhIncCost;
                    if (symDist && symCost)
                        nbhIncCost = incCosts[i];
                    else
                        nbhIncCost = opt_->motionCost(motion->state, nbh[i]->state);
                    base::Cost nbhNewCost = opt_->combineCosts(motion->cost, nbhIncCost);
                    if (opt_->isCostBetterThan(nbhNewCost, nbh[i]->cost))
                    {
                        bool motionValid;
                        if (symDist && symInterp)
                        {
                            if (valid[i] == 0)
                            {
                                ++collisionChecks_;
                                motionValid = si_->checkMotion(motion->state, nbh[i]->state);
                            }
                            else
                                motionValid = (valid[i] == 1);
                        }
                        else
                        {
                            ++collisionChecks_;
                            motionValid = si_->checkMotion(motion->state, nbh[i]->state);
                        }
                        if (motionValid)
                        {
                            // Remove this node from its parent list
                            removeFromParent (nbh[i]);

                            // Add this node to the new parent
                            nbh[i]->parent = motion;
                            nbh[i]->incCost = nbhIncCost;
                            nbh[i]->cost = nbhNewCost;
                            nbh[i]->parent->children.push_back(nbh[i]);

                            // Update the costs of the node's children
                            updateChildCosts(nbh[i]);

                            checkForSolution = true;
                        }
                    }
                }
            }

            // Add the new motion to the goalMotion_ list, if it satisfies the goal
            double distanceFromGoal;
            if (goal->isSatisfied(motion->state, &distanceFromGoal))
            {
                goalMotions_.push_back(motion);
                checkForSolution = true;
            }

            // Checking for solution or iterative improvement
            if (checkForSolution)
            {
                for (size_t i = 0; i < goalMotions_.size(); ++i)
                {
                    if (opt_->isCostBetterThan(goalMotions_[i]->cost, bestCost))
                    {
                        bestCost = goalMotions_[i]->cost;
                        bestCost_ = bestCost;
                    }

                    sufficientlyShort = opt_->isSatisfied(goalMotions_[i]->cost);
                    if (sufficientlyShort)
                    {
                        solution = goalMotions_[i];
                        break;
                    }
                    else if (!solution ||
                             opt_->isCostBetterThan(goalMotions_[i]->cost,solution->cost))
                        solution = goalMotions_[i];
                }
            }

            // Checking for approximate solution (closest state found to the goal)
            if (goalMotions_.size() == 0 && distanceFromGoal < approximatedist)
            {
                approximation = motion;
                approximatedist = distanceFromGoal;
            }
        }

        // terminate if a sufficient solution is found
        if (solution && sufficientlyShort)
            break;
    }

    bool approximate = (solution == 0);
    bool addedSolution = false;
    if (approximate)
        solution = approximation;
    else
        lastGoalMotion_ = solution;

    if (solution != 0)
    {
        // construct the solution path
        std::vector<Motion*> mpath;
        while (solution != 0)
        {
            mpath.push_back(solution);
            solution = solution->parent;
        }

        // set the solution path
        PathGeometric *geoPath = new PathGeometric(si_);
        for (int i = mpath.size() - 1 ; i >= 0 ; --i)
            geoPath->append(mpath[i]->state);

        base::PathPtr path(geoPath);
        // Add the solution path, whether it is approximate (not reaching the goal), and the
        // distance from the end of the path to the goal (-1 if satisfying the goal).
        base::PlannerSolution psol(path, approximate, approximate ? approximatedist : -1.0);
        // Does the solution satisfy the optimization objective?
        psol.optimized_ = sufficientlyShort;

        pdef_->addSolutionPath (psol);

        addedSolution = true;
    }

    si_->freeState(xstate);
    if (rmotion->state)
        si_->freeState(rmotion->state);
    delete rmotion;

    OMPL_INFORM("%s: Created %u new states. Checked %u rewire options. %u goal states in tree.", getName().c_str(), statesGenerated, rewireTest, goalMotions_.size());

    return base::PlannerStatus(addedSolution, approximate);
}

void ompl::geometric::RRTstar::removeFromParent(Motion *m)
{
    std::vector<Motion*>::iterator it = m->parent->children.begin ();
    while (it != m->parent->children.end ())
    {
        if (*it == m)
        {
            it = m->parent->children.erase(it);
            it = m->parent->children.end ();
        }
        else
            ++it;
    }
}

void ompl::geometric::RRTstar::updateChildCosts(Motion *m)
{
    for (std::size_t i = 0; i < m->children.size(); ++i)
    {
        m->children[i]->cost = opt_->combineCosts(m->cost, m->children[i]->incCost);
        updateChildCosts(m->children[i]);
    }
}

void ompl::geometric::RRTstar::freeMemory(void)
{
    if (nn_)
    {
        std::vector<Motion*> motions;
        nn_->list(motions);
        for (std::size_t i = 0 ; i < motions.size() ; ++i)
        {
            if (motions[i]->state)
                si_->freeState(motions[i]->state);
            delete motions[i];
        }
    }
}

void ompl::geometric::RRTstar::getPlannerData(base::PlannerData &data) const
{
    Planner::getPlannerData(data);

    std::vector<Motion*> motions;
    if (nn_)
        nn_->list(motions);

    if (lastGoalMotion_)
        data.addGoalVertex(base::PlannerDataVertex(lastGoalMotion_->state));

    for (std::size_t i = 0 ; i < motions.size() ; ++i)
    {
        if (motions[i]->parent == NULL)
            data.addStartVertex(base::PlannerDataVertex(motions[i]->state));
        else
            data.addEdge(base::PlannerDataVertex(motions[i]->parent->state),
                         base::PlannerDataVertex(motions[i]->state));
    }
    data.properties["iterations INTEGER"] = boost::lexical_cast<std::string>(iterations_);
    data.properties["collision_checks INTEGER"] =
        boost::lexical_cast<std::string>(collisionChecks_);
}

std::string ompl::geometric::RRTstar::getIterationCount(void) const
{
  return boost::lexical_cast<std::string>(iterations_);
}
std::string ompl::geometric::RRTstar::getCollisionCheckCount(void) const
{
  return boost::lexical_cast<std::string>(collisionChecks_);
}
std::string ompl::geometric::RRTstar::getBestCost(void) const
{
  return boost::lexical_cast<std::string>(bestCost_.v);
}<|MERGE_RESOLUTION|>--- conflicted
+++ resolved
@@ -225,28 +225,15 @@
             statesGenerated++;
 
             // cache for distance computations
-<<<<<<< HEAD
-	    //
-	    // Our cost caches only increase in size, so they're only
-	    // resized if they can't fit the current neighborhood
-	    if (costs.size() < nbh.size())
-	    {
-		costs.resize(nbh.size());
-		incCosts.resize(nbh.size());
-		sortedCostIndices.resize(nbh.size());
-	    }
-=======
             //
             // Our cost caches only increase in size, so they're only
             // resized if they can't fit the current neighborhood
             if (costs.size() < nbh.size())
             {
-                std::size_t prevSize = costs.size();
                 costs.resize(nbh.size());
                 incCosts.resize(nbh.size());
                 sortedCostIndices.resize(nbh.size());
             }
->>>>>>> 970f0acc
 
             // cache for motion validity (only useful in a symmetric space)
             //
